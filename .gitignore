--- conflicted
+++ resolved
@@ -3,9 +3,6 @@
 __pycache__/
 *.py[cod]
 *$py.class 
-<<<<<<< HEAD
-=======
 
 # Mkdocs
->>>>>>> 681277b2
 site/