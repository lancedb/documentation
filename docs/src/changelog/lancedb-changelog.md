---
title: LanceDB Changelog | Release History & Updates
description: Track LanceDB's latest features, improvements, and bug fixes. Stay updated with our vector database's development progress and new capabilities.
hide:
  - navigation
---
# **LanceDB Changelog**

## July 2025

Performance improvements across vector search and indexing and enhanced Cloud UI.

### Features

#### Performance Optimizations
* **HNSW-Accelerated Partition Computation:** Partition computation is now accelerated with HNSW (Hierarchical Navigable Small World), cutting end-to-end indexing time by up to 50%. The optimization maintains high recall while significantly reducing CPU and memory usage during index creation. [lance#4089](https://github.com/lancedb/lance/pull/4089)

* **Up to 500× Faster Range Queries:** Range queries like "value >= 1000 and value < 2000" on 1M int32 values now execute in 100µs instead of 50ms, dramatically boosting hybrid search performance. [lance#4248](https://github.com/lancedb/lance/pull/4248)

* **Faster L2 Distance Computation:** >10% speedup in vector search by optimizing common-dimension batch L2 operations. [lance#4321](https://github.com/lancedb/lance/pull/4321)

* **B-tree Index Prewarm:** Frequently accessed index pages are now proactively cached in memory, improving query latency. [lance#4235](https://github.com/lancedb/lance/pull/4235)

* **Faster Merge Insert Updates:** Improved update-only operations with optimized join strategy—speeding up data merges with conditional logic. [lance#4253](https://github.com/lancedb/lance/pull/4253)

#### Infrastructure and Deployment Enhancements
* **Improved Cloud Load Balancing:** Better tenant isolation and fault tolerance across query nodes.

* **Streaming Ingestion with Automatic Index Optimization:** Automatic index updates during streaming ingestion for consistent performance. No block on other operations on the table, such as compaction.

* **Storage Handle Reuse:** Reduced overhead for bulk table creation by fixing excessive object store handle creation. [lancedb#2505](https://github.com/lancedb/lancedb/pull/2505)

* **GCP Autoscaling Support:** Enabled autoscaling in GCP deployments to automatically adjust resources based on demand, ensuring optimal performance and cost efficiency for customer's workloads. #enterprise

#### SDK and API 
* **Session-Based Cache Control:**  Python and TypeScript users can now customize caching behavior per session—ideal for large datasets and enterprise deployments. [lancedb#2530](https://github.com/lancedb/lancedb/pull/2530). Specifically:

* **Automatic Conflict Resolution for Updates:** Update operations now support retries with exponential backoff to handle concurrent writes. [lance#4167](https://github.com/lancedb/lance/pull/4167)

* **Multi-Vector Support (JavaScript):** Added multivector support to the JavaScript/TypeScript SDK. [lancedb#2527](https://github.com/lancedb/lancedb/pull/2527)

* **Ngram Tokenizer for FTS:** Flexible tokenization for full-text search, supporting languages and use cases with partial or fuzzy matches. [lancedb#2507](https://github.com/lancedb/lancedb/pull/2507)

#### Cloud UI and User Experience
* **LanceDB Cloud UI Improvements:**  
    * **Enhanced Table Data Preview:** Added column filtering capabilities to the table data preview, enabling users to filter data with SQL and select only the columns they want to view.
    * **Multi-Organization Support:** Seamlessly switch between orgs at login for easier team collaboration and access control.

#### Documentation & Guides
* **[Multimodal Lakehouse Documentation](https://lancedb.github.io/geneva/):** New examples and guides for Geneva-powered feature engineering and multimodal workflows.

---

### Bug Fixes

#### Full-Text Search (FTS) Fixes
* **Index Creation Stability:** Fixed errors when entire FTS posting lists were deleted.[lance#4156](https://github.com/lancedb/lance/pull/4156)

* **Token Set Remapping:** Ensures proper index consistency when updating FTS data.[lance#4180](https://github.com/lancedb/lance/pull/4180)

* **Phrase Query Precision Fix:** Addressed floating point precision issues to avoid missed results; also fixed decompression edge cases. [lance#4223](https://github.com/lancedb/lance/pull/4223)

* **Phrase Query Error Message Fix:** Returns more informative error when phrase queries lack position support. [lance#4342](https://github.com/lancedb/lance/pull/4342) 

#### Index and Query 
* **B-tree Redundant Page Loads:** Eliminated duplicate page loads for better scalar index performance. [lance#4246](https://github.com/lancedb/lance/pull/4246)

* **Filtered Read Pagination Fix:** Respects `offset`/`limit` for pagination even when rows are deleted. [lance#4351](https://github.com/lancedb/lance/pull/4351)

#### SDK and API
* **Schema Alignment with Missing Columns:** Fixed a Node.js bug where schema alignment would fail when using embedding functions with Arrow table inputs that had missing columns. [lancedb#2516](https://github.com/lancedb/lancedb/pull/2516)

* **Python nprobes Fix:** Resolves validation errors when setting both min and max nprobes. [lancedb#2556](https://github.com/lancedb/lancedb/pull/2556)

* **Empty List Table Creation Fix:** Fixed crashes when creating tables from empty lists with predefined schemas.

 [lancedb#2548](https://github.com/lancedb/lancedb/pull/2548)

#### Data Consistency
* **Dataset Version Race Condition:** Prevents version rollbacks during concurrent queries. [lancedb#2479](https://github.com/lancedb/lancedb/pull/2479)

* **Case-Insensitive Filter Comparison Fix:** Ensures accurate matching for string filters regardless of text case.[lance#4278](https://github.com/lancedb/lance/pull/4278)

<<<<<<< HEAD
=======

>>>>>>> bbc5559a
## June 2025

More advanced features added to Full-text Search and optimized BYOC deployment.

### Features

* **Full-Text Search (FTS) Enhancements:**  
  Expanded FTS capabilities with:
    * [Boolean logic for FTS](../guides/search/full-text-search.html#boolean-queries): Combine filters using `SHOULD`, `MUST`, and `MUST_NOT` for expressive, intuitive search. (Python users can also use `AND`/`OR` or `&`/`|`.)
    * [Flexible phrase matching](../guides/search/full-text-search.html#flexible-phrase-match): Phrase queries now support the `slop` parameter, allowing matches where terms are close together but not necessarily adjacent or in exact order, enabling typo-tolerant and flexible phrase search.
    * [Autocomplete-ready prefix search](../guides/search/full-text-search.html#prefix-based-match): Search for documents containing words that start with a specific prefix, enabling partial word and autocomplete-style queries (e.g., searching for "mach" matches "machine", "machinery", etc.).
    * Faster, smarter full-text indexing: Compression and optimized algorithms speed up index builds and boost search performance at scale.

* **Native Helm Chart Support:**  
  Added native Helm chart deployment for Kubernetes, streamlining BYOC (Bring Your Own Cloud) deployments and improving infrastructure management. #enterprise

* **KNN Scan Pushdown Optimization:**  
  Improved vector search performance and reduced memory usage by supporting KNN scan pushdown. #enterprise

* **Query Resource Limits:**  
  Introduced concurrent request limits and scan row constraints to prevent resource exhaustion and maintain system stability under high load. #enterprise

* **Improved Vector Search with Selective Filters:**  
  Split `nprobes` into `minimum_nprobes` and `maximum_nprobes` for more efficient vector search. The system starts with `minimum_nprobes` and increases up to `maximum_nprobes` if not enough results are found. [lancedb#2430](https://github.com/lancedb/lancedb/pull/2430)

* **Cloud Guardrails:**  
  Enforced API payload limits (100MB) to prevent heavy workloads from degrading cloud service quality, with extra checks on `merge_insert` to avoid introducing large workloads.

---

### Bug Fixes

* **Embedding Function Error with Existing Vector Column:**  
  Fixed a TypeScript SDK error when adding data that already includes the vector column and a registered embedding function is present. [lancedb#2433](https://github.com/lancedb/lancedb/pull/2433)

* **`create_table` Errors with Existing Tables:**  
  Fixed errors when using `create_table` with `mode=overwrite` or `exists_ok=true` on an existing table.

* **Indexing Skipped with Certain Compaction Configurations:**  
  Fixed an issue where indexing criteria were not included in `lance_agent`, causing the index to not be created as expected under certain compaction settings.

* **Failed Login After Changing Account:**  
  Fixed a login failure that occurred when a user signed up for LanceDB Cloud, dropped out, and then rejoined an organization with the same email via an invite.

* **Column Disordering in KNN Scanning:**  
  Fixed an error in plans that union indexed and unindexed data, where the KNNScan node returned data in a different order than its output schema. #enterprise

* **Divide-by-Zero on Empty Table:**  
  Fixed an issue where creating an index failed on an empty table, either after deleting the last row or when creating an index on an already empty table.


## May 2025

Revamped LanceDB Cloud onboarding, added Umap visualization and improved performance for `upsert` 

### Features
* **Reduced Commit Conflict Upsert**: Upsert operations to the same table are now designed to be conflict-free under typical concurrent workloads, enabling more reliable and higher-throughput parallel data ingestion and updates.
    *  Added timeout parameter for `merge_insert` for better control over long-running upserts [\[lancedb#2378\]](https://github.com/lancedb/lancedb/pull/2378)
* **Reduced IOPS to object store**:
    * Optimized I/O Patterns for small tables: Significant improvements reduce total IOPS to the object store by up to 95%, especially benefiting small-table workloads. [\[lance#3764\]](https://github.com/lancedb/lance/pull/3764)
    * Scan cache: Introduced a scan cache to further minimize object store IOPS and accelerate query performance. #enterprise 
* **Faster & More Reliable Indexing**: 
    * Indexing is now more robust and efficient, with dynamic job sizing based on table and row size, plus increased retry logic for reliability.
    * IVF_PQ indexing performance: Eliminated unnecessary data copying during index creation, resulting in faster PQ training and reduced memory usage. [\[lance#3894\]](https://github.com/lancedb/lance/pull/3894)
* **Configurable Scan Concurrency**: Query nodes now support configurable concurrency limits for scan requests to plan executors, allowing for better resource management in enterprise deployments. #enterprise
    * New `grpc.concurrency_limit_per_connection` setting in the plan executor for fine-grained control.
performance. #enterprise
* **Improved Enterprise Deployment**:
    * Automate deployment for AWS environments, making setup and scaling easier for enterprise users. 
    * GCP deployments now support configuration of weak consistency and concurrency limits for greater flexibility and cost control.
* **Filter on `large_binary` column**: Users can now filter on large binary columns in their queries. [\[lance#3797\]](https://github.com/lancedb/lance/pull/3797)
* **LanceDB Cloud UI**:
    * Revamped Cloud Onboarding: Streamlined LanceDB Cloud onboarding for a smoother user experience.
    * Added UMAP visualization to help users visually explore embeddings in their tables.


### Bug Fixes
* **Upsert Page Size Calculation**: Page size for upsert operations now correctly considers pod memory instead of node memory, reducing the risk of out-of-memory errors in the plan executor. #enterprise
* **Scalar Index**: 
    * Fixed incremental indexing for `<|MERGE_RESOLUTION|>--- conflicted
+++ resolved
@@ -81,10 +81,6 @@
 
 * **Case-Insensitive Filter Comparison Fix:** Ensures accurate matching for string filters regardless of text case.[lance#4278](https://github.com/lancedb/lance/pull/4278)
 
-<<<<<<< HEAD
-=======
-
->>>>>>> bbc5559a
 ## June 2025
 
 More advanced features added to Full-text Search and optimized BYOC deployment.
